--- conflicted
+++ resolved
@@ -135,12 +135,8 @@
     build_folder.mkdir(parents=True, exist_ok=True)
 
 
-<<<<<<< HEAD
-def invoke_configure(build_folder, install_folder, root_folder, target, host_arch):
-=======
 def invoke_configure(build_folder, install_folder, root_folder, target,
                      host_arch):
->>>>>>> 09bebfca
     """
     Invokes the configure script to generate a Makefile
     :param build_folder: Build directory
@@ -152,12 +148,7 @@
     configure = [
         root_folder.joinpath(utils.current_binutils(), "configure").as_posix(),
         '--prefix=%s' % install_folder.as_posix(),
-<<<<<<< HEAD
-        '--enable-deterministic-archives', '--enable-gold',
-        '--enable-ld=default', '--enable-plugins', '--quiet',
-=======
         '--enable-deterministic-archives', '--enable-plugins', '--quiet',
->>>>>>> 09bebfca
         'CFLAGS=-O2 -march=%s -mtune=%s' % (host_arch, host_arch),
         'CXXFLAGS=-O2 -march=%s -mtune=%s' % (host_arch, host_arch)
     ]
@@ -235,12 +226,8 @@
     for target in targets:
         build_folder = build.joinpath(target)
         cleanup(build_folder)
-<<<<<<< HEAD
-        invoke_configure(build_folder, install_folder, root_folder, target, host_arch)
-=======
         invoke_configure(build_folder, install_folder, root_folder, target,
                          host_arch)
->>>>>>> 09bebfca
         invoke_make(build_folder, install_folder, target)
 
 
